--- conflicted
+++ resolved
@@ -204,7 +204,6 @@
 # ```
 # AudioSignal.chorus(delays, decays, speeds, depths, in_gain=.4, out_gain=.4)
 # ```
-<<<<<<< HEAD
 # Applies a chorus filter to the audio signal. `decays`, `delays`, `speeds`, and `depths` are lists, where `decays[i]`, `delays[i]`, `speeds[i]`, and `depths[i]` denote the decay, delay, speed, and depth for chorus filter `i`. Delays are in milliseconds, while decay, speed, and depths must be between 0 and 1, as they are factors of the original signal. `in_gain` and `out_gain` denote input and output gain respectively. 
 
 ## Apply two chorus filters
@@ -215,20 +214,6 @@
 in_gain = 1
 out_gain = 1
 chor_mix = mix.chorus(delays, decays, speeds, depths, in_gain, out_gain).apply_effects()
-=======
-# Applies a chorus filter to the audio signal. `decays`, `delays`, `speeds`, and `depths` are lists, 
-# where `decays[i]`, `delays[i]`, `speeds[i]`, and `depths[i]` denote the decay, delay, speed, and 
-# depth for chorus filter `i`. Delays are in milliseconds, while decay, speed, and depths must be
-# between 0 and 1, as they are factors of the original signal. `in_gain` and `out_gain` 
-# denote input and output gain respectively. 
-
-## Apply two chorus filters
-delays = [40]
-decays = [.9]
-speeds = [.9]
-depths = [.4]
-chor_mix = mix.chorus(delays, decays, speeds, depths).apply_effects()
->>>>>>> d986bae1
 chor_mix.embed_audio()
 nussl.utils.visualize_spectrogram(chor_mix, y_axis="log")
 
