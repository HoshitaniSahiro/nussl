import pytest
from nussl import efz_utils
import tempfile
import os
import musdb
import zipfile
import scaper
import random
import glob
import nussl
from nussl.datasets import transforms
from nussl import datasets
import numpy as np
import torch
import json


def _unzip(path_to_zip, target_path):
    with zipfile.ZipFile(path_to_zip, 'r') as zip_ref:
        zip_ref.extractall(target_path)


fix_dir = os.path.expanduser('~/.nussl/tests/')
OVERWRITE_REGRESSION_DATA = False


@pytest.fixture(scope="module")
def benchmark_audio():
    audio_files = {}
    keys = ['K0140.wav', 'K0149.wav', 'dev1_female3_inst_mix.wav']
    with tempfile.TemporaryDirectory() as tmp_dir:
        _dir = tmp_dir if fix_dir is None else fix_dir
        for k in keys:
            audio_files[k] = efz_utils.download_audio_file(k, _dir)
        yield audio_files


@pytest.fixture(scope="module")
def musdb_tracks():
    with tempfile.TemporaryDirectory() as tmp_dir:
        _dir = tmp_dir if fix_dir is None else fix_dir
        db = musdb.DB(root=_dir, download=True)
        yield db


@pytest.fixture(scope="module")
def toy_datasets():
    dataset_locations = {}
    keys = ['babywsj_oW0F0H9.zip']
    with tempfile.TemporaryDirectory() as tmp_dir:
        _dir = tmp_dir if fix_dir is None else fix_dir
        for k in keys:
            target_folder = os.path.join(_dir, os.path.splitext(k)[0])
            data = efz_utils.download_benchmark_file(k, _dir)
            _unzip(data, target_folder)
            dataset_locations[k] = target_folder
        yield dataset_locations


@pytest.fixture(scope="module")
def mix_source_folder(toy_datasets):
    wsj_sources = toy_datasets['babywsj_oW0F0H9.zip']
    audio_files = glob.glob(
        f"{wsj_sources}/**/*.wav", recursive=True)
    n_sources = 2
    n_mixtures = 10

    with tempfile.TemporaryDirectory() as tmp_dir:
        _dir = tmp_dir if fix_dir is None else fix_dir
        _dir = os.path.join(_dir, 'mix_source_folder')
        for i in range(n_mixtures):
            sources = []
            for n in range(n_sources):
                path = random.choice(audio_files)
                source = nussl.AudioSignal(path)
                sources.append(source)

            min_length = min([s.signal_length for s in sources])

            for n in range(n_sources):
                output_path = os.path.join(_dir, f's{n}', f'{i}.wav')
                os.makedirs(os.path.dirname(output_path), exist_ok=True)
                sources[n].truncate_samples(min_length)
                sources[n].write_audio_to_file(output_path)

            mix = sum(sources)
            output_path = os.path.join(_dir, 'mix', f'{i}.wav')
            os.makedirs(os.path.dirname(output_path), exist_ok=True)
            mix.write_audio_to_file(output_path)
        yield _dir


@pytest.fixture(scope="module")
def scaper_folder(toy_datasets):
    wsj_sources = toy_datasets['babywsj_oW0F0H9.zip']
    fg_path = os.path.join(
        wsj_sources, 'babywsj', 'dev')

    n_sources = 2
    n_mixtures = 10
    duration = 3
    ref_db = -40

    with tempfile.TemporaryDirectory() as tmp_dir:
        _dir = tmp_dir if fix_dir is None else fix_dir
        _dir = os.path.join(_dir, 'scaper')
        for i in range(n_mixtures):
            sc = scaper.Scaper(
                duration, fg_path, fg_path, random_state=i)
            sc.ref_db = ref_db
            sc.sr = 16000

            for j in range(n_sources):
                sc.add_event(
                    label=('choose', []),
                    source_file=('choose', []),
                    source_time=('const', 0),
                    event_time=('const', 0),
                    event_duration=('const', duration),
                    snr=('const', 0),
                    pitch_shift=None,
                    time_stretch=None
                )

            audio_path = os.path.join(_dir, f'{i}.wav')
            jams_path = os.path.join(_dir, f'{i}.jams')
            sc.generate(audio_path, jams_path, save_isolated_events=True)

        yield _dir


@pytest.fixture(scope="module")
def mix_and_sources(scaper_folder):
    dataset = datasets.Scaper(scaper_folder)
    item = dataset[0]
    return item['mix'], item['sources']


@pytest.fixture(scope="module")
def music_mix_and_sources(musdb_tracks):
    dataset = datasets.MUSDB18(
        folder=musdb_tracks.root, download=False,
        transform=transforms.SumSources(
            [['drums', 'bass', 'other']]))
    item = dataset[0]
    return item['mix'], item['sources']


@pytest.fixture(scope="module")
def drum_and_vocals(musdb_tracks):
    dataset = datasets.MUSDB18(
        folder=musdb_tracks.root, download=False)
    item = dataset[0]
    return item['sources']['drums'], item['sources']['vocals']


@pytest.fixture(scope="module")
def bad_scaper_folder(toy_datasets):
    wsj_sources = toy_datasets['babywsj_oW0F0H9.zip']
    fg_path = os.path.join(
        wsj_sources, 'babywsj', 'dev')

    n_sources = 2
    n_mixtures = 10
    duration = 3
    ref_db = -40

    with tempfile.TemporaryDirectory() as tmp_dir:
        _dir = tmp_dir if fix_dir is None else fix_dir
        _dir = os.path.join(_dir, 'bad_scaper')
        os.makedirs(_dir, exist_ok=True)
        for i in range(n_mixtures):
            sc = scaper.Scaper(
                duration, fg_path, fg_path, random_state=i)
            sc.ref_db = ref_db
            sc.sr = 16000

            for j in range(n_sources):
                sc.add_event(
                    label=('choose', []),
                    source_file=('choose', []),
                    source_time=('const', 0),
                    event_time=('const', 0),
                    event_duration=('const', duration),
                    snr=('const', 0),
                    pitch_shift=None,
                    time_stretch=None
                )

            audio_path = os.path.join(_dir, f'{i}.wav')
            jams_path = os.path.join(_dir, f'{i}.jams')
            sc.generate(audio_path, jams_path, save_isolated_events=False)

        yield _dir


@pytest.fixture(scope="module")
def one_item(scaper_folder):
    stft_params = nussl.STFTParams(
        window_length=512,
        hop_length=128
    )
    tfms = transforms.Compose([
        transforms.PhaseSensitiveSpectrumApproximation(),
        transforms.GetAudio(),
        transforms.ToSeparationModel()
    ])
    dataset = nussl.datasets.Scaper(
        scaper_folder, transform=tfms, stft_params=stft_params)
    i = np.random.randint(len(dataset))
    data = dataset[i]
    for k in data:
        # fake a batch dimension
        if torch.is_tensor(data[k]):
            data[k] = data[k].unsqueeze(0)
    yield data


@pytest.fixture(scope="module")
def check_against_regression_data():
    def check(scores, path):
        if not os.path.exists(path):
            with open(path, 'w') as f:
                json.dump(scores, f, indent=4)
        if OVERWRITE_REGRESSION_DATA:
            with open(path, 'w') as f:
                json.dump(scores, f, indent=4)
        else:
            with open(path, 'r') as f:
                reg_scores = json.load(f)
            for key in scores:
                if key not in ['permutation', 'combination']:
                    for metric in scores[key]:
<<<<<<< HEAD
                        assert np.allclose(
                            scores[key][metric],
                            reg_scores[key][metric],
                            atol=1e-3
                        )
    return check
=======
                        if metric in reg_scores[key]:
                            assert np.allclose(
                                scores[key][metric],
                                reg_scores[key][metric],
                                atol=1e-3
                            )
    return check
>>>>>>> dcbe0465
<|MERGE_RESOLUTION|>--- conflicted
+++ resolved
@@ -231,14 +231,6 @@
             for key in scores:
                 if key not in ['permutation', 'combination']:
                     for metric in scores[key]:
-<<<<<<< HEAD
-                        assert np.allclose(
-                            scores[key][metric],
-                            reg_scores[key][metric],
-                            atol=1e-3
-                        )
-    return check
-=======
                         if metric in reg_scores[key]:
                             assert np.allclose(
                                 scores[key][metric],
@@ -246,4 +238,3 @@
                                 atol=1e-3
                             )
     return check
->>>>>>> dcbe0465
