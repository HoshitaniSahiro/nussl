--- conflicted
+++ resolved
@@ -40,7 +40,6 @@
     """
     The repet function implements the main algorithm.
     
-<<<<<<< HEAD
     Arguments:
         x: audio mixture (M by N) containing M channels and N time samples
         fs: sampling frequency of the audio signal
@@ -53,20 +52,6 @@
         per (optional): if includes two elements determines the range of repeating
              period, if only one element determines the exact value of repeating period
              in seconds - default: [0.8,min(8,(length(x)/fs)/3)])
-=======
-    Inputs:
-    x: audio mixture (M by N) containing M channels and N time samples
-    fs: sampling frequency of the audio signal
-    specparam (optional): list containing do_STFT parameters including in order the window length,
-                          window type, overlap in # of samples, and # of fft points.
-                          default: window length: 40 ms
-                                   window type: Hamming
-                                   overlap: window length/2
-                                   num_fft_bins: window length
-    per (optional): if includes two elements determines the range of repeating 
-         period, if only one element determines the exact value of repeating period
-         in seconds - default: [0.8,min(8,(length(x)/fs)/3)])
->>>>>>> 943558ee
          
     Returns:
         y: repeating background (M by N) containing M channels and N time samples
