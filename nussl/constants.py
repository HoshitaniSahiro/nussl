--- conflicted
+++ resolved
@@ -1,31 +1,3 @@
-<<<<<<< HEAD
-#!/usr/bin/env python
-# -*- coding: utf-8 -*-
-"""
-A repository containing all of the constants frequently used in
-this source separation stuff.
-"""
-import scipy.signal
-
-DEFAULT_SAMPLE_RATE = 44100  #: (int): Default sample rate. 44.1 kHz, CD-quality
-DEFAULT_WIN_LEN_PARAM = 0.04  #: (float): Default window length. 40ms
-DEFAULT_BIT_DEPTH = 16  #: (int): Default bit depth. 16-bits, CD-quality
-DEFAULT_MAX_VAL = 2 ** 16  #: (int): Max value of 16-bit audio file (unsigned)
-EPSILON = 1e-16  #: (float): epsilon for determining small values
-MAX_FREQUENCY = DEFAULT_SAMPLE_RATE // 2  #: (int): Maximum frequency representable. 22050 Hz
-
-WINDOW_HAMMING = scipy.signal.hamming.__name__  #: (str): Name for calling Hamming window. 'hamming'
-WINDOW_RECTANGULAR = 'rectangular'  #: (str): Name for calling Rectangular window. 'rectangular'
-WINDOW_HANN = scipy.signal.hann.__name__  #: (str): Name for calling Hann window. 'hann'
-WINDOW_BLACKMAN = scipy.signal.blackman.__name__  #: (str): Name for calling Blackman window. 'blackman'
-
-WINDOW_DEFAULT = WINDOW_HAMMING  #: (str): Default window, Hamming.
-ALL_WINDOWS = [WINDOW_HAMMING, WINDOW_RECTANGULAR, WINDOW_HANN, WINDOW_BLACKMAN]
-"""list(str): list of all available windows in *nussl*
-"""
-
-NUMPY_JSON_KEY = "py/numpy.ndarray"  #: (str): key used when turning numpy arrays into json
-=======
 #!/usr/bin/env python
 # -*- coding: utf-8 -*-
 """
@@ -76,4 +48,3 @@
 (int) Index of the number of channels in a time-frequency representation. 
 Used in :ref:`audio_signal` and in :ref:`mask_base`.
 """
->>>>>>> 14f952c4
